# -*- coding: utf-8 -*-

from __future__ import division
import os
import sys
import copy
import locale
import logging
import warnings
import subprocess

import numpy as np
import pandas as pd

from .base import BaseParser
from ..core import Table
from ..ext.ghostscript import Ghostscript
from ..utils import (scale_image, scale_pdf, segments_in_bbox, text_in_bbox,
                     merge_close_lines, get_table_index, compute_accuracy,
                     compute_whitespace)
from ..image_processing import (adaptive_threshold, find_lines,
                                find_table_contours, find_table_joints)


logger = logging.getLogger('camelot')


class Lattice(BaseParser):
    """Lattice method of parsing looks for lines between text
    to parse the table.

    Parameters
    ----------
    table_areas : list, optional (default: None)
        List of table area strings of the form x1,y1,x2,y2
        where (x1, y1) -> left-top and (x2, y2) -> right-bottom
        in PDF coordinate space.
    process_background : bool, optional (default: False)
        Process background lines.
    line_size_scaling : int, optional (default: 15)
        Line size scaling factor. The larger the value the smaller
        the detected lines. Making it very large will lead to text
        being detected as lines.
    copy_text : list, optional (default: None)
        {'h', 'v'}
        Direction in which text in a spanning cell will be copied
        over.
    shift_text : list, optional (default: ['l', 't'])
        {'l', 'r', 't', 'b'}
        Direction in which text in a spanning cell will flow.
    split_text : bool, optional (default: False)
        Split text that spans across multiple cells.
    flag_size : bool, optional (default: False)
        Flag text based on font size. Useful to detect
        super/subscripts. Adds <s></s> around flagged text.
    strip_text : str, optional (default: '')
        Characters that should be stripped from a string before
        assigning it to a cell.
    line_tol : int, optional (default: 2)
        Tolerance parameter used to merge close vertical and horizontal
        lines.
    joint_tol : int, optional (default: 2)
        Tolerance parameter used to decide whether the detected lines
        and points lie close to each other.
    threshold_blocksize : int, optional (default: 15)
        Size of a pixel neighborhood that is used to calculate a
        threshold value for the pixel: 3, 5, 7, and so on.

        For more information, refer `OpenCV's adaptiveThreshold <https://docs.opencv.org/2.4/modules/imgproc/doc/miscellaneous_transformations.html#adaptivethreshold>`_.
    threshold_constant : int, optional (default: -2)
        Constant subtracted from the mean or weighted mean.
        Normally, it is positive but may be zero or negative as well.

        For more information, refer `OpenCV's adaptiveThreshold <https://docs.opencv.org/2.4/modules/imgproc/doc/miscellaneous_transformations.html#adaptivethreshold>`_.
    iterations : int, optional (default: 0)
        Number of times for erosion/dilation is applied.

        For more information, refer `OpenCV's dilate <https://docs.opencv.org/2.4/modules/imgproc/doc/filtering.html#dilate>`_.
    resolution : int, optional (default: 300)
        Resolution used for PDF to PNG conversion.

    """
    def __init__(self, table_areas=None, process_background=False,
                 line_size_scaling=15, copy_text=None, shift_text=['l', 't'],
                 split_text=False, flag_size=False, strip_text='', line_tol=2,
                 joint_tol=2, threshold_blocksize=15, threshold_constant=-2,
                 iterations=0, resolution=300, **kwargs):
        self.table_areas = table_areas
        self.process_background = process_background
        self.line_size_scaling = line_size_scaling
        self.copy_text = copy_text
        self.shift_text = shift_text
        self.split_text = split_text
        self.flag_size = flag_size
        self.strip_text = strip_text
        self.line_tol = line_tol
        self.joint_tol = joint_tol
        self.threshold_blocksize = threshold_blocksize
        self.threshold_constant = threshold_constant
        self.iterations = iterations
        self.resolution = resolution

    @staticmethod
    def _reduce_index(t, idx, shift_text):
        """Reduces index of a text object if it lies within a spanning
        cell.

        Parameters
        ----------
        table : camelot.core.Table
        idx : list
            List of tuples of the form (r_idx, c_idx, text).
        shift_text : list
            {'l', 'r', 't', 'b'}
            Select one or more strings from above and pass them as a
            list to specify where the text in a spanning cell should
            flow.

        Returns
        -------
        indices : list
            List of tuples of the form (r_idx, c_idx, text) where
            r_idx and c_idx are new row and column indices for text.

        """
        indices = []
        for r_idx, c_idx, text in idx:
            for d in shift_text:
                if d == 'l':
                    if t.cells[r_idx][c_idx].hspan:
                        while not t.cells[r_idx][c_idx].left:
                            c_idx -= 1
                if d == 'r':
                    if t.cells[r_idx][c_idx].hspan:
                        while not t.cells[r_idx][c_idx].right:
                            c_idx += 1
                if d == 't':
                    if t.cells[r_idx][c_idx].vspan:
                        while not t.cells[r_idx][c_idx].top:
                            r_idx -= 1
                if d == 'b':
                    if t.cells[r_idx][c_idx].vspan:
                        while not t.cells[r_idx][c_idx].bottom:
                            r_idx += 1
            indices.append((r_idx, c_idx, text))
        return indices

    @staticmethod
    def _copy_spanning_text(t, copy_text=None):
        """Copies over text in empty spanning cells.

        Parameters
        ----------
        t : camelot.core.Table
        copy_text : list, optional (default: None)
            {'h', 'v'}
            Select one or more strings from above and pass them as a list
            to specify the direction in which text should be copied over
            when a cell spans multiple rows or columns.

        Returns
        -------
        t : camelot.core.Table

        """
        for f in copy_text:
            if f == "h":
                for i in range(len(t.cells)):
                    for j in range(len(t.cells[i])):
                        if t.cells[i][j].text.strip() == '':
                            if t.cells[i][j].hspan and not t.cells[i][j].left:
                                t.cells[i][j].text = t.cells[i][j - 1].text
            elif f == "v":
                for i in range(len(t.cells)):
                    for j in range(len(t.cells[i])):
                        if t.cells[i][j].text.strip() == '':
                            if t.cells[i][j].vspan and not t.cells[i][j].top:
                                t.cells[i][j].text = t.cells[i - 1][j].text
        return t

    def _generate_image(self):
        self.imagename = ''.join([self.rootname, '.png'])
<<<<<<< HEAD
        gs_call = '-q -sDEVICE=png16m -o {} -r300 {}'.format(
            self.imagename, self.filename)
        gs_call = gs_call.encode().split()
        null = open(os.devnull, 'wb')
        with Ghostscript(*gs_call, stdout=null) as gs:
            pass
        null.close()
=======
        gs_call = [
            '-q',
            '-sDEVICE=png16m',
            '-o',
            self.imagename,
            '-r{}'.format(self.resolution),
            self.filename
        ]
        gs = get_executable()
        gs_call.insert(0, gs)

        subprocess.call(
            gs_call, stdout=open(os.devnull, 'w'),
            stderr=subprocess.STDOUT)
>>>>>>> 175ba32d

    def _generate_table_bbox(self):
        self.image, self.threshold = adaptive_threshold(
            self.imagename, process_background=self.process_background,
            blocksize=self.threshold_blocksize, c=self.threshold_constant)
        image_width = self.image.shape[1]
        image_height = self.image.shape[0]
        image_width_scaler = image_width / float(self.pdf_width)
        image_height_scaler = image_height / float(self.pdf_height)
        pdf_width_scaler = self.pdf_width / float(image_width)
        pdf_height_scaler = self.pdf_height / float(image_height)
        image_scalers = (image_width_scaler, image_height_scaler, self.pdf_height)
        pdf_scalers = (pdf_width_scaler, pdf_height_scaler, image_height)

        vertical_mask, vertical_segments = find_lines(
            self.threshold, direction='vertical',
            line_size_scaling=self.line_size_scaling, iterations=self.iterations)
        horizontal_mask, horizontal_segments = find_lines(
            self.threshold, direction='horizontal',
            line_size_scaling=self.line_size_scaling, iterations=self.iterations)

        if self.table_areas is not None:
            areas = []
            for area in self.table_areas:
                x1, y1, x2, y2 = area.split(",")
                x1 = float(x1)
                y1 = float(y1)
                x2 = float(x2)
                y2 = float(y2)
                x1, y1, x2, y2 = scale_pdf((x1, y1, x2, y2), image_scalers)
                areas.append((x1, y1, abs(x2 - x1), abs(y2 - y1)))
            table_bbox = find_table_joints(areas, vertical_mask, horizontal_mask)
        else:
            contours = find_table_contours(vertical_mask, horizontal_mask)
            table_bbox = find_table_joints(contours, vertical_mask, horizontal_mask)

        self.table_bbox_unscaled = copy.deepcopy(table_bbox)

        self.table_bbox, self.vertical_segments, self.horizontal_segments = scale_image(
            table_bbox, vertical_segments, horizontal_segments, pdf_scalers)

    def _generate_columns_and_rows(self, table_idx, tk):
        # select elements which lie within table_bbox
        t_bbox = {}
        v_s, h_s = segments_in_bbox(
            tk, self.vertical_segments, self.horizontal_segments)
        t_bbox['horizontal'] = text_in_bbox(tk, self.horizontal_text)
        t_bbox['vertical'] = text_in_bbox(tk, self.vertical_text)

        t_bbox['horizontal'].sort(key=lambda x: (-x.y0, x.x0))
        t_bbox['vertical'].sort(key=lambda x: (x.x0, -x.y0))

        self.t_bbox = t_bbox

        cols, rows = zip(*self.table_bbox[tk])
        cols, rows = list(cols), list(rows)
        cols.extend([tk[0], tk[2]])
        rows.extend([tk[1], tk[3]])
        # sort horizontal and vertical segments
        cols = merge_close_lines(
            sorted(cols), line_tol=self.line_tol)
        rows = merge_close_lines(
            sorted(rows, reverse=True), line_tol=self.line_tol)
        # make grid using x and y coord of shortlisted rows and cols
        cols = [(cols[i], cols[i + 1])
                for i in range(0, len(cols) - 1)]
        rows = [(rows[i], rows[i + 1])
                for i in range(0, len(rows) - 1)]

        return cols, rows, v_s, h_s

    def _generate_table(self, table_idx, cols, rows, **kwargs):
        v_s = kwargs.get('v_s')
        h_s = kwargs.get('h_s')
        if v_s is None or h_s is None:
            raise ValueError('No segments found on {}'.format(self.rootname))

        table = Table(cols, rows)
        # set table edges to True using ver+hor lines
        table = table.set_edges(v_s, h_s, joint_tol=self.joint_tol)
        # set table border edges to True
        table = table.set_border()
        # set spanning cells to True
        table = table.set_span()

        pos_errors = []
        # TODO: have a single list in place of two directional ones?
        # sorted on x-coordinate based on reading order i.e. LTR or RTL
        for direction in ['vertical', 'horizontal']:
            for t in self.t_bbox[direction]:
                indices, error = get_table_index(
                    table, t, direction, split_text=self.split_text,
                    flag_size=self.flag_size, strip_text=self.strip_text)
                if indices[:2] != (-1, -1):
                    pos_errors.append(error)
                    indices = Lattice._reduce_index(table, indices, shift_text=self.shift_text)
                    for r_idx, c_idx, text in indices:
                        table.cells[r_idx][c_idx].text = text
        accuracy = compute_accuracy([[100, pos_errors]])

        if self.copy_text is not None:
            table = Lattice._copy_spanning_text(table, copy_text=self.copy_text)

        data = table.data
        table.df = pd.DataFrame(data)
        table.shape = table.df.shape

        whitespace = compute_whitespace(data)
        table.flavor = 'lattice'
        table.accuracy = accuracy
        table.whitespace = whitespace
        table.order = table_idx + 1
        table.page = int(os.path.basename(self.rootname).replace('page-', ''))

        # for plotting
        _text = []
        _text.extend([(t.x0, t.y0, t.x1, t.y1) for t in self.horizontal_text])
        _text.extend([(t.x0, t.y0, t.x1, t.y1) for t in self.vertical_text])
        table._text = _text
        table._image = (self.image, self.table_bbox_unscaled)
        table._segments = (self.vertical_segments, self.horizontal_segments)
        table._textedges = None

        return table

    def extract_tables(self, filename, suppress_stdout=False, layout_kwargs={}):
        self._generate_layout(filename, layout_kwargs)
        if not suppress_stdout:
            logger.info('Processing {}'.format(os.path.basename(self.rootname)))

        if not self.horizontal_text:
            warnings.warn("No tables found on {}".format(
                os.path.basename(self.rootname)))
            return []

        self._generate_image()
        self._generate_table_bbox()

        _tables = []
        # sort tables based on y-coord
        for table_idx, tk in enumerate(sorted(
                self.table_bbox.keys(), key=lambda x: x[1], reverse=True)):
            cols, rows, v_s, h_s = self._generate_columns_and_rows(table_idx, tk)
            table = self._generate_table(table_idx, cols, rows, v_s=v_s, h_s=h_s)
            table._bbox = tk
            _tables.append(table)

        return _tables<|MERGE_RESOLUTION|>--- conflicted
+++ resolved
@@ -180,7 +180,6 @@
 
     def _generate_image(self):
         self.imagename = ''.join([self.rootname, '.png'])
-<<<<<<< HEAD
         gs_call = '-q -sDEVICE=png16m -o {} -r300 {}'.format(
             self.imagename, self.filename)
         gs_call = gs_call.encode().split()
@@ -188,22 +187,6 @@
         with Ghostscript(*gs_call, stdout=null) as gs:
             pass
         null.close()
-=======
-        gs_call = [
-            '-q',
-            '-sDEVICE=png16m',
-            '-o',
-            self.imagename,
-            '-r{}'.format(self.resolution),
-            self.filename
-        ]
-        gs = get_executable()
-        gs_call.insert(0, gs)
-
-        subprocess.call(
-            gs_call, stdout=open(os.devnull, 'w'),
-            stderr=subprocess.STDOUT)
->>>>>>> 175ba32d
 
     def _generate_table_bbox(self):
         self.image, self.threshold = adaptive_threshold(
