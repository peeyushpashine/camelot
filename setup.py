# -*- coding: utf-8 -*-

import os
from setuptools import find_packages


here = os.path.abspath(os.path.dirname(__file__))
about = {}
with open(os.path.join(here, "camelot", "__version__.py"), "r") as f:
    exec(f.read(), about)

with open("README.md", "r") as f:
    readme = f.read()


requires = [
<<<<<<< HEAD
    'chardet>=3.0.4',
    'click>=6.7',
    'numpy>=1.13.3',
    'openpyxl>=2.5.8',
    'pandas>=0.23.4',
    'pdfminer.six>=20200726',
    'PyPDF2>=1.26.0',
    'tabulate'
=======
    "chardet>=3.0.4",
    "click>=6.7",
    "numpy>=1.13.3",
    "openpyxl>=2.5.8",
    "pandas>=0.23.4",
    "pdfminer.six>=20200726",
    "PyPDF2>=1.26.0",
>>>>>>> 216ec3c9
]

cv_requires = ["opencv-python>=3.4.2.17"]

plot_requires = [
    "matplotlib>=2.2.3",
]

dev_requires = [
    "codecov>=2.0.15",
    "pytest>=5.4.3",
    "pytest-cov>=2.10.0",
    "pytest-mpl>=0.11",
    "pytest-runner>=5.2",
    "Sphinx>=3.1.2",
    "sphinx-autobuild>=2021.3.14",
]

all_requires = cv_requires + plot_requires
dev_requires = dev_requires + all_requires


def setup_package():
    metadata = dict(
        name=about["__title__"],
        version=about["__version__"],
        description=about["__description__"],
        long_description=readme,
        long_description_content_type="text/markdown",
        url=about["__url__"],
        author=about["__author__"],
        author_email=about["__author_email__"],
        license=about["__license__"],
        packages=find_packages(exclude=("tests",)),
        install_requires=requires,
        extras_require={
            "all": all_requires,
            "cv": cv_requires,
            "dev": dev_requires,
            "plot": plot_requires,
        },
        entry_points={
            "console_scripts": [
                "camelot = camelot.cli:cli",
            ],
        },
        classifiers=[
            # Trove classifiers
            # Full list: https://pypi.python.org/pypi?%3Aaction=list_classifiers
            "License :: OSI Approved :: MIT License",
            "Programming Language :: Python :: 3.6",
            "Programming Language :: Python :: 3.7",
            "Programming Language :: Python :: 3.8",
            "Programming Language :: Python :: 3.9",
        ],
    )

    try:
        from setuptools import setup
    except ImportError:
        from distutils.core import setup

    setup(**metadata)


if __name__ == "__main__":
    setup_package()<|MERGE_RESOLUTION|>--- conflicted
+++ resolved
@@ -14,16 +14,6 @@
 
 
 requires = [
-<<<<<<< HEAD
-    'chardet>=3.0.4',
-    'click>=6.7',
-    'numpy>=1.13.3',
-    'openpyxl>=2.5.8',
-    'pandas>=0.23.4',
-    'pdfminer.six>=20200726',
-    'PyPDF2>=1.26.0',
-    'tabulate'
-=======
     "chardet>=3.0.4",
     "click>=6.7",
     "numpy>=1.13.3",
@@ -31,7 +21,7 @@
     "pandas>=0.23.4",
     "pdfminer.six>=20200726",
     "PyPDF2>=1.26.0",
->>>>>>> 216ec3c9
+    "tabulate>=0.8.9",
 ]
 
 cv_requires = ["opencv-python>=3.4.2.17"]
